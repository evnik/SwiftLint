//
//  HTMLReporter.swift
//  SwiftLint
//
//  Created by Johnykutty on 10/27/16.
//  Copyright © 2016 Realm. All rights reserved.
//

import Foundation

public struct HTMLReporter: Reporter {
    public static let identifier = "html"
    public static let isRealtime = false

    public var description: String {
        return "Reports violations as HTML"
    }

<<<<<<< HEAD
    // swiftlint:disable function_body_length
    public static func generateReport(_ violations: [StyleViolation]) -> String {
    // swiftlint:enable function_body_length
=======
    // swiftlint:disable:next function_body_length
    public static func generateReport(violations: [StyleViolation]) -> String {
>>>>>>> bdeeac6b
        var rows = ""
        for (index, violation) in violations.enumerated() {
            rows += generateSingleRow(for: violation, at: index + 1)
        }

        let bundle = Bundle(identifier: "io.realm.SwiftLintFramework")!
        let version = bundle.object(forInfoDictionaryKey: "CFBundleShortVersionString")
        let v = (version as? String ?? "0.0.0")

        let files = violations.map { violation in
            violation.location.file ?? ""
        }
        let uniqueFiles = Set(files)

        let warnings = violations.filter { violation in
            violation.severity == .Warning
        }

        let errors = violations.filter { violation in
            violation.severity == .Error
        }

        let formatter = DateFormatter()
        formatter.dateStyle = .short
        let dateString = formatter.string(from: Date())

        return "<!doctype html>\n" +
            "<html>\n" +
            "\t<head>\n" +
            "\t\t<title>Swiftlint Report</title>\n" +
            "\t\t<style type='text/css'>\n" +
            "\t\t\ttable {\n" +
            "\t\t\t\tborder: 1px solid gray;\n" +
            "\t\t\t\tborder-collapse: collapse;\n" +
            "\t\t\t\t-moz-box-shadow: 3px 3px 4px #AAA;\n" +
            "\t\t\t\t-webkit-box-shadow: 3px 3px 4px #AAA;\n" +
            "\t\t\t\tbox-shadow: 3px 3px 4px #AAA;\n" +
            "\t\t\t}\n" +
            "\t\ttd, th {\n" +
            "\t\t\t\tborder: 1px solid #D3D3D3;\n" +
            "\t\t\t\tpadding: 5px 10px 5px 10px;\n" +
            "\t\t}\n" +
            "\t\tth {\n" +
            "\t\t\tborder-bottom: 1px solid gray;\n" +
            "\t\t\tbackground-color: #29345C50;\n" +
            "\t\t}\n" +
            "\t\t.error, .warning {\n" +
            "\t\t\tbackground-color: #f0f099;\n" +
            "\t\t} .error{ color: #ff0000;}\n" +
            "\t\t.warning { color: #b36b00;\n" +
            "\t\t}\n" +
            "\t\t</style>\n" +
            "\t</head>\n" +
            "\t<body>\n" +
            "\t\t<h1>Swiftlint Report</h1>\n" +
            "\t\t<hr />\n" +
            "\t\t<h2>Violations</h2>\n" +
            "\t\t<table border=\"1\" style=\"vertical-align: top; height: 64px;\">\n" +
            "\t\t\t<thead>\n" +
            "\t\t\t\t<tr>\n" +
            "\t\t\t\t\t<th style=\"width: 60pt;\">\n" +
            "\t\t\t\t\t\t<b>Serial No.</b>\n" +
            "\t\t\t\t\t</th>\n" +
            "\t\t\t\t\t<th style=\"width: 500pt;\">\n" +
            "\t\t\t\t\t\t<b>File</b>\n" +
            "\t\t\t\t\t</th>\n" +
            "\t\t\t\t\t<th style=\"width: 60pt;\">\n" +
            "\t\t\t\t\t\t<b>Location</b>\n" +
            "\t\t\t\t\t</th>\n" +
            "\t\t\t\t\t<th style=\"width: 60pt;\">\n" +
            "\t\t\t\t\t\t<b>Severity</b>\n" +
            "\t\t\t\t\t</th>\n" +
            "\t\t\t\t\t<th style=\"width: 500pt;\">\n" +
            "\t\t\t\t\t\t<b>Message</b>\n" +
            "\t\t\t\t\t</th>\n" +
            "\t\t\t\t</tr>\n" +
            "\t\t\t</thead>\n" +
            "\t\t\t<tbody>\n" + rows + "\t\t\t</tbody>\n" +
            "\t\t</table>\n" +
            "\t\t<br/>\n" +
            "\t\t<h2>Summary</h2>\n" +
            "\t\t<table border=\"1\" style=\"vertical-align: top; height: 64px;\">\n" +
            "\t\t\t<tbody>\n" +
            "\t\t\t\t<tr>\n" +
            "\t\t\t\t\t<td>Total files with violations</td>\n" +
            "\t\t\t\t\t<td>\(uniqueFiles.count)</td>\n" +
            "\t\t\t\t</tr>\n" +
            "\t\t\t\t<tr>\n" +
            "\t\t\t\t\t<td>Total warnings</td>\n" +
            "\t\t\t\t\t<td>\(warnings.count)</td>\n" +
            "\t\t\t\t</tr>\n" +
            "\t\t\t\t<tr>\n" +
            "\t\t\t\t\t<td>Total errors</td>\n" +
            "\t\t\t\t\t<td>\(errors.count)</td>\n" +
            "\t\t\t\t</tr>\n" +
            "\t\t\t</tbody>\n" +
            "\t\t</table>\n" +
            "\t\t<hr />\n" +
            "\t\t<p>Created with <a href=\"https://github.com/realm/SwiftLint\">\n" +
            "\t\t\t<b>Swiftlint</b>\n" +
            "\t\t</a> " + v + " on: " + dateString + "</p>\n" +
            "\t</body>\n" +
        "</html>"
    }

    private static func generateSingleRow(for violation: StyleViolation, at index: Int) -> String {
        let severity = violation.severity.rawValue
        let location = violation.location
        let line = location.line ?? 0
        let character = location.character ?? 0
        return "\t\t\t\t<tr>\n" +
            "\t\t\t\t\t<td align=\"right\">\(index)</td>\n" +
            "\t\t\t\t\t<td>\(location.file ?? "")</td>\n" +
            "\t\t\t\t\t<td align=\"center\">\(line):\(character)</td>\n" +
            "\t\t\t\t\t<td class=\'\(severity.lowercased())\'>\(severity)</td>\n" +
            "\t\t\t\t\t<td>\(violation.reason)</td>\n" +
        "\t\t\t\t</tr>\n"
    }
}<|MERGE_RESOLUTION|>--- conflicted
+++ resolved
@@ -16,14 +16,8 @@
         return "Reports violations as HTML"
     }
 
-<<<<<<< HEAD
-    // swiftlint:disable function_body_length
+    // swiftlint:disable:next function_body_length
     public static func generateReport(_ violations: [StyleViolation]) -> String {
-    // swiftlint:enable function_body_length
-=======
-    // swiftlint:disable:next function_body_length
-    public static func generateReport(violations: [StyleViolation]) -> String {
->>>>>>> bdeeac6b
         var rows = ""
         for (index, violation) in violations.enumerated() {
             rows += generateSingleRow(for: violation, at: index + 1)
