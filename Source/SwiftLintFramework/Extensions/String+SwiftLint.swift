--- conflicted
+++ resolved
@@ -30,20 +30,12 @@
         return self == lowercased()
     }
 
-<<<<<<< HEAD
     internal func nameStrippingLeadingUnderscoreIfPrivate(
         _ dict: [String: SourceKitRepresentable]) -> String {
-        let privateACL = "source.lang.swift.accessibility.private"
-        if dict["key.accessibility"] as? String == privateACL && characters.first == "_" {
+        if let aclString = dict["key.accessibility"] as? String,
+           let acl = AccessControlLevel(identifier: aclString),
+            acl.isPrivate && characters.first == "_" {
             return substring(from: index(after: startIndex))
-=======
-    internal func nameStrippingLeadingUnderscoreIfPrivate(dict: [String: SourceKitRepresentable]) ->
-                                                          String {
-        if let aclString = dict["key.accessibility"] as? String,
-           let acl = AccessControlLevel(identifier: aclString)
-           where acl.isPrivate && characters.first == "_" {
-            return self[startIndex.successor()..<endIndex]
->>>>>>> 83830861
         }
         return self
     }
